"""This module contains the Interval and the Selection class."""
from logging import debug

class Interval:

    def __init__(self, beg, end):
        assert 0 <= beg <= end
        self.beg = beg
        self.end = end

    def __getitem__(self, index):
        return (self.beg, self.end)[index]

    def __str__(self):
        return '({},{})'.format(self.beg, self.end)

    def __len__(self):
        return self.end - self.beg

    def __eq__(self, obj):
        return (isinstance(obj, Interval)
                and (self.beg, self.end) == (obj.beg, obj.end))

    def __add__(self, obj):
        """Add second interval to first interval."""
        if isinstance(obj, Interval):
            return Interval(min(self.beg, obj.beg), max(self.end, obj.end))
        else:
            return NotImplemented

    def __sub__(self, obj):
        """Substract second interval from first interval."""
        if isinstance(obj, Interval):
            beg, end = self
            nbeg, nend = self
            mbeg, mend = obj
            if mbeg <= beg:
                nbeg = max(beg, mend)
            if mend >= end:
                nend = min(end, mbeg)

            if nbeg <= nend:
                return Interval(nbeg, nend)
        else:
            return NotImplemented


class Selection:

    """Sorted list of disjoint non-adjacent intervals."""

    def __init__(self, intervals=None):
        self._intervals = []
        if intervals != None:
            self.add(intervals)

    def __getitem__(self, index):
        return self._intervals[index]

    def __len__(self):
        return len(self._intervals)

    def __str__(self):
        return ', '.join(str(i) for i in self._intervals)

    def __eq__(self, obj):
        return (isinstance(obj, Selection)
                and self._intervals == obj._intervals)

    def __call__(self, document):
        """Set self to be the current selection of the document."""
        if not self.isempty:
            document.selection = self

    @property
    def isempty(self):
        """Check if we have intervals."""
        return not self._intervals

    def isvalid(self, document):
        """Return False if selection is not valid, True otherwise."""
        return not self.isempty and self._intervals[-1][1] <= len(document.text)

    def content(self, document):
        """Return the content of self."""
<<<<<<< HEAD
        return [document.text[max(0, beg):min(len(document.text), end)]
=======
        return [session.text.get_interval(max(0, beg), min(len(session.text), end))
>>>>>>> 3d8421d6
                for beg, end in self]

    def index(self, interval):
        """Return the index of given interval."""
        return self._intervals.index(interval)

    def contains(self, pos):
        """Check if given position is contained in self."""
        for interval in self:
            beg, end = interval
            if beg <= pos < end:
                return interval

    def add(self, obj):
        """
        Add one or more intervals to the selection. If interval is overlapping
        with or adjacent to some existing interval, they are merged.
        obj must be an interval or a sequence of intervals.
        """
        if not isinstance(obj, Interval):
            for interval in obj:
                self.add(interval)
            return

        nbeg, nend = obj
        assert nbeg <= nend

        # First merge overlapping or adjacent existing intervals into the new interval
        for beg, end in self._intervals:
            # [  ]  existing interval
            #  (    new interval
            if beg < nbeg <= end:
                nbeg = beg
            # [  ]
            #   )
            if beg <= nend < end:
                nend = end

        # Then insert the new interval at the right index
        result = []
        added = False
        for beg, end in self._intervals:
            #  []    existing interval
            # (  )   new interval
            if not (nbeg <= beg and end <= nend):
                # [ ]
                #     ( )
                if end <= nbeg:
                    result.append(Interval(beg, end))
                #     [ ]
                # ( )
                elif nend <= beg:
                    if not added:
                        result.append(Interval(nbeg, nend))
                        added = True
                    result.append(Interval(beg, end))
        if not added:
            result.append(Interval(nbeg, nend))

        self._intervals = result

    def __add__(self, obj):
        """
        Return the selection obtained by adding obj to self.
        obj can be an interval or a sequence of intervals.
        """
        result = Selection()
        result.add(self)
        result.add(obj)
        return result

    def __radd__(self, obj):
        return self + obj

    def substract(self, obj):
        """Remove one or more intervals from the selection."""
        if not isinstance(obj, Interval):
            for interval in obj:
                self.substract(interval)
            return

        nbeg, nend = obj
        assert nbeg <= nend

        result = []
        # Iterate through existing intervals and cut them
        for beg, end in self._intervals:
            #   [  ]   existing interval
            # )      ( given interval
            if nend <= beg or end <= nbeg:
                result.append(Interval(beg, end))
            else:
                # [  ]
                #  (
                if beg < nbeg < end:
                    result.append(Interval(beg, nbeg))
                # [  ]
                #   )
                if beg < nend < end:
                    result.append(Interval(nend, end))

        if result:
            self._intervals = result

    def __sub__(self, obj):
        """
        Return the selection obtained by substracting obj to self.
        obj can be an interval or a sequence of intervals.
        """
        result = Selection()
        result.add(self)
        result.substract(obj)
        return result

    def __rsub__(self, obj):
        return self - obj

    def complement(self, document):
        """Return the complementary selection of self."""
<<<<<<< HEAD
        intervals = [interval for in_selection, interval in self.partition(document)
                     if not in_selection]
=======
        intervals = [interval for in_selection, interval
                     in self.partition(len(session.text)) if not in_selection]
>>>>>>> 3d8421d6
        return Selection(intervals)

    def bound(self, lower_bound, upper_bound):
        """Return the selection obtained by bounding self."""
        result = Selection()
        for beg, end in self:
            beg = max(beg, lower_bound)
            end = min(end, upper_bound)
            if not beg > end:
                result.add(Interval(beg, end))
        return result

<<<<<<< HEAD
    def partition(self, document):
=======
    def partition(self, text_length):
>>>>>>> 3d8421d6
        """
        Return a sorted list containing all intervals in self
        together with all complementary intervals.
        """
        positions = [pos for interval in self for pos in interval]
        positions.insert(0, 0)
<<<<<<< HEAD
        positions.append(len(document.text))
=======
        positions.append(text_length)
>>>>>>> 3d8421d6
        in_selection = False

        result = []
        for i in range(1, len(positions)):
            interval = Interval(positions[i - 1], positions[i])
            result.append((in_selection, interval))
            in_selection = not in_selection
        return result

    def intersects(self, interval):
        """Check if interval intersects with self."""
        beg, end = interval
        for i in self:
            if beg <= i[0] < end or beg < i[1] <= end or i[0] < beg and end < i[1]:
                return True
        return False<|MERGE_RESOLUTION|>--- conflicted
+++ resolved
@@ -1,5 +1,6 @@
 """This module contains the Interval and the Selection class."""
 from logging import debug
+
 
 class Interval:
 
@@ -83,11 +84,7 @@
 
     def content(self, document):
         """Return the content of self."""
-<<<<<<< HEAD
-        return [document.text[max(0, beg):min(len(document.text), end)]
-=======
-        return [session.text.get_interval(max(0, beg), min(len(session.text), end))
->>>>>>> 3d8421d6
+        return [document.text.get_interval(max(0, beg), min(len(document.text), end))
                 for beg, end in self]
 
     def index(self, interval):
@@ -207,13 +204,8 @@
 
     def complement(self, document):
         """Return the complementary selection of self."""
-<<<<<<< HEAD
-        intervals = [interval for in_selection, interval in self.partition(document)
-                     if not in_selection]
-=======
         intervals = [interval for in_selection, interval
-                     in self.partition(len(session.text)) if not in_selection]
->>>>>>> 3d8421d6
+                     in self.partition(len(document.text)) if not in_selection]
         return Selection(intervals)
 
     def bound(self, lower_bound, upper_bound):
@@ -226,22 +218,14 @@
                 result.add(Interval(beg, end))
         return result
 
-<<<<<<< HEAD
-    def partition(self, document):
-=======
     def partition(self, text_length):
->>>>>>> 3d8421d6
         """
         Return a sorted list containing all intervals in self
         together with all complementary intervals.
         """
         positions = [pos for interval in self for pos in interval]
         positions.insert(0, 0)
-<<<<<<< HEAD
-        positions.append(len(document.text))
-=======
         positions.append(text_length)
->>>>>>> 3d8421d6
         in_selection = False
 
         result = []
