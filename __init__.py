--- conflicted
+++ resolved
@@ -67,12 +67,7 @@
 
         debug('Input: ' + str(userinput))
 
-<<<<<<< HEAD
-        if doc.mode != None:
-=======
-
         if doc.mode:
->>>>>>> fc815b38
             # We are not in normalmode
             doc.mode[-1].processinput(doc, userinput)
         else:
