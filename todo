SHORT TERM
<<<<<<< HEAD
think about moving character queue to core to enable feeding
Add document.activate to call ui.activate
Implement all existing modes as persistent commands
Implement commandmode as a persistent command, similar to undomode
Think about possibility to add remap support (i.e. map keys forall modes)
    This is a generalization of the cancelkey feature
=======
reorganize testcode to make running standalone possible
Think about how to decorate classes easily, without disabling subclassing
>>>>>>> 3d8421d6
Select around/inside (not finished yet)
Enhance selector set
Incorporate testing with multiple sessions
Unittests for pattern select machinery
Think about how to decorate classes easily, without disabling subclassing
drag text operation

LONG TERM
Make labeling generation asynchronous
Persistent session (using a context manager?)
Improve syntax highlighting, for instance by disregarding quotes inside comments and strings
    select around should maybe also disregard brackets etc in comments and strings
Contextual completion
    For completion it is also needed that the full text can be constructed including the pending operation. (No it isn't!! Only filtering is done based on the input, the context is not changed)
Some sort of semantic snippet recognition, e.g. two identifiers that always need to be the same. If one changes, the other changes with it.
Switch to alternative regex engine?
Focus on non-atomic operations
Idea: jumplist of lines of changes

RESEARCH
Optimal configurable datastructure for text editing
    optimize it for linenumber queries as well, not only for char numbers
Optimal configurable datastructure for labeling/syntax highlighting
Store additional metadata such as the number of line breaks in a certain range
Executing regex over the whole text should be fast, so is this case we want lookup to be constant time (amortized)<|MERGE_RESOLUTION|>--- conflicted
+++ resolved
@@ -1,15 +1,11 @@
 SHORT TERM
-<<<<<<< HEAD
+finish text datastructure (tests)
 think about moving character queue to core to enable feeding
 Add document.activate to call ui.activate
 Implement all existing modes as persistent commands
 Implement commandmode as a persistent command, similar to undomode
 Think about possibility to add remap support (i.e. map keys forall modes)
     This is a generalization of the cancelkey feature
-=======
-reorganize testcode to make running standalone possible
-Think about how to decorate classes easily, without disabling subclassing
->>>>>>> 3d8421d6
 Select around/inside (not finished yet)
 Enhance selector set
 Incorporate testing with multiple sessions
