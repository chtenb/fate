--- conflicted
+++ resolved
@@ -1,11 +1,7 @@
 SHORT TERM
-<<<<<<< HEAD
 Add document.activate to call ui.activate
 Replace modestack with just mode, nested modes have to be implemented by the mode itself
 Create decent default __str__ for Mode
-Implement all existing modes as persistent commands
-=======
->>>>>>> 3fdbd32a
 Implement commandmode as a persistent command, similar to undomode
 Reimplement repeat, since classes can;t be decorated
 Think about how to decorate classes easily, without disabling subclassing
