"""
This module contains several base classes and decorators for creating commands.
"""
from logging import debug
from collections import deque
from inspect import isclass
from .mode import Mode


def execute(command, document):
    """Call obj as an command recursively while callable."""
    while callable(command):
        command = command(document)
    return command


class Undoable:

    """
    For some commands, we want to be able to undo them.
    Let us define the class Undoable for that.

    Note that, all commands can be made trivially undoable,
    by storing the document before and after applying the command.
    This is however not desirable for reasons of space.
    Therefore we leave the specific implementation
    of the undo method to the concrete subclasses.
    """

    def __call__(self, document):
        """Add command to the undotree and execute it."""
        document.undotree.add(self)
        self.do(document)

    def undo(self, document):
        """Undo command."""
        raise NotImplementedError("An abstract method is not callable.")

    def do(self, document):
        """
        Execute command without it being added to the undotree again,
        e.g. for performing a redo.
        """
        raise NotImplementedError("An abstract method is not callable.")


# There is a complication with implementing composed commands.
# Suppose we want to create a compound selection which involves a the mode
# of the document to change to extend mode at some point.
# Then extend mode must be executed at creation time,
# in order to create the intended selection.
# However, this violates the principle that the document must not be
# touched while only creating an command.
# The solution is that compositions don't return an command and thus
# cannot be inspected
# If this functionality is required nonetheless,
# the composition must be defined in an command body


def Compose(*subcommands, name='', docs=''):
    """
    In order to be able to conveniently chain commands, we provide a
    function that composes a sequence of commands into a single command.
    The undoable subcommands should be undoable as a whole.
    """
<<<<<<< HEAD

    def __init__(self, document, *subcommands, name='', docs=''):
        Mode.__init__(self, document)
        self.__name__ = name
        self.__docs__ = docs
        self.subcommands = subcommands

        self.todo = deque(self.subcommands[:])
        document.undotree.start_sequence()
        self.start(document)
        self.proceed(document)

    def __str__(self):
        return self.__name__

    def proceed(self, document):
        """This function gets called when a submode finishes."""
        while self.todo:
            command = self.todo.popleft()
            while 1:
                if isclass(command) and issubclass(command, Mode):
                    command(document)
                    return

                result = command(document)
                if not callable(result):
                    break
                command = result

        # Now we are completely finished
        document.undotree.end_sequence()
        self.stop(document)

    def processinput(self, document, userinput):
        #print(document.mode)
        #print(self.subcommands)
        #print(self.todo)
        raise Exception('Can\'t process input')

def Compose(*subcommands, name='', docs=''):
    def inner(document):
        compound = Compound(document, *subcommands, name=name, docs=docs)
        return compound
    return inner
=======
    # We need to define a new class for each composition
    # It must derive from Mode, in case any of the subcommands is a mode
    class Compound(Mode):

        def __init__(self, document):
            Mode.__init__(self, document)
            self.subcommands = subcommands

            self.todo = deque(self.subcommands[:])
            document.undotree.start_sequence()
            self.start(document)
            self.proceed(document)

        def proceed(self, document):
            """This function gets called when a submode finishes."""
            while self.todo:
                command = self.todo.popleft()
                while 1:
                    # BUG !!!!!!!!!!
                    # Modes not recognized as classes
                    if isclass(command) and issubclass(command, Mode):
                        command(document)
                        return

                    result = command(document)
                    if not callable(result):
                        break
                    command = result

            # Now we are completely finished
            document.undotree.end_sequence()
            self.stop(document)

        def processinput(self, document, userinput):
            raise Exception('Can\'t process input')

    Compound.__name__ = name
    Compound.__docs__ = docs
    return Compound
>>>>>>> 78679cb4
<|MERGE_RESOLUTION|>--- conflicted
+++ resolved
@@ -63,52 +63,6 @@
     function that composes a sequence of commands into a single command.
     The undoable subcommands should be undoable as a whole.
     """
-<<<<<<< HEAD
-
-    def __init__(self, document, *subcommands, name='', docs=''):
-        Mode.__init__(self, document)
-        self.__name__ = name
-        self.__docs__ = docs
-        self.subcommands = subcommands
-
-        self.todo = deque(self.subcommands[:])
-        document.undotree.start_sequence()
-        self.start(document)
-        self.proceed(document)
-
-    def __str__(self):
-        return self.__name__
-
-    def proceed(self, document):
-        """This function gets called when a submode finishes."""
-        while self.todo:
-            command = self.todo.popleft()
-            while 1:
-                if isclass(command) and issubclass(command, Mode):
-                    command(document)
-                    return
-
-                result = command(document)
-                if not callable(result):
-                    break
-                command = result
-
-        # Now we are completely finished
-        document.undotree.end_sequence()
-        self.stop(document)
-
-    def processinput(self, document, userinput):
-        #print(document.mode)
-        #print(self.subcommands)
-        #print(self.todo)
-        raise Exception('Can\'t process input')
-
-def Compose(*subcommands, name='', docs=''):
-    def inner(document):
-        compound = Compound(document, *subcommands, name=name, docs=docs)
-        return compound
-    return inner
-=======
     # We need to define a new class for each composition
     # It must derive from Mode, in case any of the subcommands is a mode
     class Compound(Mode):
@@ -147,5 +101,4 @@
 
     Compound.__name__ = name
     Compound.__docs__ = docs
-    return Compound
->>>>>>> 78679cb4
+    return Compound