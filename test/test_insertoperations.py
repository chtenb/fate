"""
This module provides testcases for insertoperations.
Auto indentation is covered.
"""
from ..selectors import nextline, previousword
from ..insertoperations import ChangeAfter, ChangeBefore, ChangeInPlace, ChangeAround
from ..undotree import undo
from .basetestcase import BaseTestCase
from ..commandtools import execute
<<<<<<< HEAD
=======
from .. import document
>>>>>>> fc815b38
from .. import run
from .. import document

def deactivate(doc):
    document.activedocument = None

class OperatorTest(BaseTestCase):
    def setUp(self):
        BaseTestCase.setUp(self)
        execute(nextline, self.document)

<<<<<<< HEAD
    def deactivate(self, doc):
        document.activedocument = None

=======
>>>>>>> fc815b38
    def test_change_before(self):
        self.document.ui.feedinput(ChangeBefore)
        for char in '\nasdf\b\b \n \n \n\n\b\b\n':
            self.document.ui.feedinput(char)
        self.document.ui.feedinput('Cancel')
<<<<<<< HEAD
        self.document.ui.feedinput(self.deactivate)
        run()
        expected = '\nas \n \n  \n  \n\nimport sys'
        print('-----------------------------------------')
        print(expected)
        print(self.document.text[:len(expected)])
        print('-----------------------------------------')
=======
        self.document.ui.feedinput(deactivate)
        run()

        expected = '\nas \n \n  \n  \n\nimport sys'
>>>>>>> fc815b38
        self.assertEqual(expected, self.document.text[:len(expected)])

        undo(self.document)
        self.assertEqual('import sys\n\n', self.document.text[:12])

<<<<<<< HEAD
    def xtest_change_after(self):
=======
    def test_change_after(self):
>>>>>>> fc815b38
        self.document.ui.feedinput(ChangeAfter)
        for char in '\nasdf\b\b \n \n \n\n\b\b\n':
            self.document.ui.feedinput(char)
        self.document.ui.feedinput('Cancel')
<<<<<<< HEAD
        self.document.ui.feedinput(self.deactivate)
        run()
=======
        self.document.ui.feedinput(deactivate)
        run()

>>>>>>> fc815b38
        expected = 'import sys\nas \n \n  \n  \n\n'
        self.assertEqual(expected, self.document.text[:len(expected)])

        undo(self.document)
        self.assertEqual('import sys\n\n', self.document.text[:12])

    def test_change_in_place(self):
        self.document.ui.feedinput(ChangeInPlace)
        for char in '\nasdf\b\b \n \n \n\n\b\b\n':
            self.document.ui.feedinput(char)
        self.document.ui.feedinput('Cancel')
        self.document.ui.feedinput(deactivate)
        run()

        expected = '\nas \n \n  \n  \n\n'
        self.assertEqual(expected, self.document.text[:len(expected)])

        undo(self.document)
        self.assertEqual('import sys\n\n', self.document.text[:12])

    def test_change_around(self):
        self.document.ui.feedinput(ChangeAfter)
        for char in '\n\n  (hi)':
            self.document.ui.feedinput(char)
        self.document.ui.feedinput('Cancel')
        self.document.ui.feedinput(previousword)
        self.document.ui.feedinput(ChangeAround)
        self.document.ui.feedinput('\n')
        self.document.ui.feedinput('Cancel')

        self.document.ui.feedinput(deactivate)
        run()

        expected = 'import sys\n\n  (\n  hi\n  )\n'
        self.assertEqual(expected, self.document.text[:len(expected)])

        undo(self.document)
        undo(self.document)
        self.assertEqual('import sys\n\n', self.document.text[:12])
<|MERGE_RESOLUTION|>--- conflicted
+++ resolved
@@ -7,10 +7,6 @@
 from ..undotree import undo
 from .basetestcase import BaseTestCase
 from ..commandtools import execute
-<<<<<<< HEAD
-=======
-from .. import document
->>>>>>> fc815b38
 from .. import run
 from .. import document
 
@@ -22,53 +18,34 @@
         BaseTestCase.setUp(self)
         execute(nextline, self.document)
 
-<<<<<<< HEAD
-    def deactivate(self, doc):
-        document.activedocument = None
-
-=======
->>>>>>> fc815b38
     def test_change_before(self):
         self.document.ui.feedinput(ChangeBefore)
         for char in '\nasdf\b\b \n \n \n\n\b\b\n':
             self.document.ui.feedinput(char)
         self.document.ui.feedinput('Cancel')
-<<<<<<< HEAD
-        self.document.ui.feedinput(self.deactivate)
+        self.document.ui.feedinput(deactivate)
         run()
         expected = '\nas \n \n  \n  \n\nimport sys'
+
         print('-----------------------------------------')
         print(expected)
         print(self.document.text[:len(expected)])
         print('-----------------------------------------')
-=======
-        self.document.ui.feedinput(deactivate)
-        run()
 
-        expected = '\nas \n \n  \n  \n\nimport sys'
->>>>>>> fc815b38
         self.assertEqual(expected, self.document.text[:len(expected)])
 
         undo(self.document)
         self.assertEqual('import sys\n\n', self.document.text[:12])
 
-<<<<<<< HEAD
+
     def xtest_change_after(self):
-=======
-    def test_change_after(self):
->>>>>>> fc815b38
         self.document.ui.feedinput(ChangeAfter)
         for char in '\nasdf\b\b \n \n \n\n\b\b\n':
             self.document.ui.feedinput(char)
         self.document.ui.feedinput('Cancel')
-<<<<<<< HEAD
-        self.document.ui.feedinput(self.deactivate)
-        run()
-=======
         self.document.ui.feedinput(deactivate)
         run()
 
->>>>>>> fc815b38
         expected = 'import sys\nas \n \n  \n  \n\n'
         self.assertEqual(expected, self.document.text[:len(expected)])
 
