--- conflicted
+++ resolved
@@ -18,23 +18,13 @@
         return 1
 
 """
-<<<<<<< HEAD
-=======
-
->>>>>>> 78679cb4
     def setUp(self, sampletext=None):
         if sampletext != None:
             self.sampletext = sampletext
         document.Document.create_userinterface = self.create_userinterface
-<<<<<<< HEAD
-        #source = dirname(abspath(__file__)) + '/sample.py'
-        #copyfile(source, destination)
-        destination = gettempdir() + '/test.py'
-=======
         destination = gettempdir() + '/test.py'
         with open(destination, 'w') as f:
             f.write(self.sampletext)
->>>>>>> 78679cb4
         self.document = document.Document(destination)
         document.activedocument = self.document
 
