import random
import os
from tempfile import gettempdir
from .basetestcase import BaseTestCase
<<<<<<< HEAD
from .. import commands
from ..commandmode import publics
from ..commandtools import execute
from .randomizeduserinterface import RandomizedUserSimulator
from .cmdargs import args

command_dict = publics(commands)
command_names = list(command_dict.keys())
# Sorting is needed to be able to reproduce a seeded random test case
command_names.sort()
=======
from random import choice
from ..commandtools import execute
from tempfile import gettempdir
from os import urandom
import random
from .randomized_userinterface import RandomizedUserSimulator
from .cmdargs import args
>>>>>>> fc815b38


class RandomizedActionTest(BaseTestCase):

    def setUp(self):
        self.args = args

        self.create_userinterface = RandomizedUserSimulator
        BaseTestCase.setUp(self)

    def test_random_commands(self):
        if self.args.no_randomized_tests:
            print('Skipping randomized tests')
            return

<<<<<<< HEAD
        if self.args.seed != None:
            self.run_seeded_testcase(int(self.args.seed))
        elif self.args.rerun:
            self.run_last_testcase()
        else:
            self.run_new_testcases()

    def run_last_testcase(self):
        """Rerun last testcase based on seed."""
        try:
            with open(gettempdir() + '/last_test_seed_fate.tmp') as f:
                seed = int(f.read())
        except IOError:
            raise Exception('Can\'t rerun testcase: no previous testcase exists.')
        else:
            self.run_seeded_testcase(seed)

    def run_new_testcases(self):
        """Run newly generated testcases."""
        for run in range(self.runs):
            # Make sure to create a new document for each run
            self.setUp()

            # Generate a new seed
            seed = int.from_bytes(os.urandom(10), byteorder='big')
            random.seed(seed)

            print('Run {} (seed={})'.format(run + 1, seed))

            self.run_seeded_testcase(seed)

    def run_seeded_testcase(self, seed):
        """Run a testcase based on given seed."""
=======
        runs, commands_per_run = (5000, 50) if args.long else (500, 50)
        seed = self.getseed()

        # Save seed into temp file
>>>>>>> fc815b38
        savefile = gettempdir() + '/last_test_seed_fate.tmp'
        if self.args.verbose:
            print('Saving run into ' + savefile)
        with open(savefile, 'w') as f:
            f.write(str(seed))

        self.run_test(seed, commands_per_run)

    def getseed(self):
        if args.seed != None:
            return int(args.seed)

        if args.rerun:
            self.run_last_testcase()
            try:
                with open(gettempdir() + '/last_test_seed_fate.tmp') as f:
                    seed = int(f.read())
                    return seed
            except IOError:
                raise Exception('Can\'t rerun testcase: no previous testcase exists.')
            self.run_new_testcases()

        # Generate a new seed
        seed = int.from_bytes(urandom(10), byteorder='big')
        random.seed(seed)

<<<<<<< HEAD
    def run_testcase(self, testcase):
        """Run the given testcase."""
        if self.args.verbose:
            print('Sample text:\n' + str(self.document.text))
            print('Starting selection: ' + str(self.document.selection))

        for i, name in enumerate(testcase):
            if self.args.verbose:
                print(str(i + 1) + ': executing ' + name)
            execute(command_dict[name], self.document)

    def get_random_command(self):
        while 1:
            name = random.choice(command_names)
            if name not in ['quit_document', 'force_quit', 'open_document']:
                break
        return name
=======
    def run_test(self, seed, commands_per_run):
        """Run the test based on given seed."""
        if args.verbose:
            print('Sample text:\n' + str(self.document.text))
            print('Starting selection: ' + str(self.document.selection))

        random.seed(seed)
        run = 1
        print('Run {} (seed={})'.format(run + 1, seed))

        for i in range(commands_per_run):
            userinput = self.document.ui.getinput()

            # If the cancel key has been pressed, convert input to Cancel
            if userinput == self.document.cancelkey:
                userinput = 'Cancel'

            if args.verbose:
                try:
                    name = userinput.__name__
                except AttributeError:
                    name = str(userinput)
                print(str(i + 1) + ': Input = ' + name)

            if self.document.mode:
                # We are not in normalmode
                self.document.mode[-1].processinput(self.document, userinput)
            else:
                # We are in normalmode
                if type(userinput) == str:
                    key = userinput
                    if key in self.document.keymap:
                        command = self.document.keymap[key]
                    else:
                        command = None
                else:
                    command = userinput

                while callable(command):
                    command = command(self.document)
>>>>>>> fc815b38
<|MERGE_RESOLUTION|>--- conflicted
+++ resolved
@@ -2,18 +2,6 @@
 import os
 from tempfile import gettempdir
 from .basetestcase import BaseTestCase
-<<<<<<< HEAD
-from .. import commands
-from ..commandmode import publics
-from ..commandtools import execute
-from .randomizeduserinterface import RandomizedUserSimulator
-from .cmdargs import args
-
-command_dict = publics(commands)
-command_names = list(command_dict.keys())
-# Sorting is needed to be able to reproduce a seeded random test case
-command_names.sort()
-=======
 from random import choice
 from ..commandtools import execute
 from tempfile import gettempdir
@@ -21,7 +9,6 @@
 import random
 from .randomized_userinterface import RandomizedUserSimulator
 from .cmdargs import args
->>>>>>> fc815b38
 
 
 class RandomizedActionTest(BaseTestCase):
@@ -37,46 +24,10 @@
             print('Skipping randomized tests')
             return
 
-<<<<<<< HEAD
-        if self.args.seed != None:
-            self.run_seeded_testcase(int(self.args.seed))
-        elif self.args.rerun:
-            self.run_last_testcase()
-        else:
-            self.run_new_testcases()
-
-    def run_last_testcase(self):
-        """Rerun last testcase based on seed."""
-        try:
-            with open(gettempdir() + '/last_test_seed_fate.tmp') as f:
-                seed = int(f.read())
-        except IOError:
-            raise Exception('Can\'t rerun testcase: no previous testcase exists.')
-        else:
-            self.run_seeded_testcase(seed)
-
-    def run_new_testcases(self):
-        """Run newly generated testcases."""
-        for run in range(self.runs):
-            # Make sure to create a new document for each run
-            self.setUp()
-
-            # Generate a new seed
-            seed = int.from_bytes(os.urandom(10), byteorder='big')
-            random.seed(seed)
-
-            print('Run {} (seed={})'.format(run + 1, seed))
-
-            self.run_seeded_testcase(seed)
-
-    def run_seeded_testcase(self, seed):
-        """Run a testcase based on given seed."""
-=======
         runs, commands_per_run = (5000, 50) if args.long else (500, 50)
         seed = self.getseed()
 
         # Save seed into temp file
->>>>>>> fc815b38
         savefile = gettempdir() + '/last_test_seed_fate.tmp'
         if self.args.verbose:
             print('Saving run into ' + savefile)
@@ -103,25 +54,6 @@
         seed = int.from_bytes(urandom(10), byteorder='big')
         random.seed(seed)
 
-<<<<<<< HEAD
-    def run_testcase(self, testcase):
-        """Run the given testcase."""
-        if self.args.verbose:
-            print('Sample text:\n' + str(self.document.text))
-            print('Starting selection: ' + str(self.document.selection))
-
-        for i, name in enumerate(testcase):
-            if self.args.verbose:
-                print(str(i + 1) + ': executing ' + name)
-            execute(command_dict[name], self.document)
-
-    def get_random_command(self):
-        while 1:
-            name = random.choice(command_names)
-            if name not in ['quit_document', 'force_quit', 'open_document']:
-                break
-        return name
-=======
     def run_test(self, seed, commands_per_run):
         """Run the test based on given seed."""
         if args.verbose:
@@ -161,5 +93,4 @@
                     command = userinput
 
                 while callable(command):
-                    command = command(self.document)
->>>>>>> fc815b38
+                    command = command(self.document)