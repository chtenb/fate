--- conflicted
+++ resolved
@@ -6,12 +6,9 @@
 from .event import Event
 from . import commands
 from .userinterface import UserInterface
-<<<<<<< HEAD
 from .text import Text
-=======
 from .mode import ModeStack
 from .selectors import selectall
->>>>>>> 78679cb4
 
 
 documentlist = []
@@ -115,16 +112,6 @@
         self._selection = value
 
 
-<<<<<<< HEAD
-        if filename:
-            try:
-                with open(filename, 'r') as fd:
-                    self.text = Text(fd.read())
-                self.saved = True
-                self.OnRead.fire(self)
-            except (FileNotFoundError, PermissionError) as e:
-                logging.error(str(e))
-=======
 def save(document, filename=None):
     """Save document text to file."""
     filename = filename or document.filename
@@ -135,7 +122,6 @@
                 fd.write(document.text)
         except (FileNotFoundError, PermissionError) as e:
             logging.error(str(e))
->>>>>>> 78679cb4
         else:
             document.saved = True
             document.OnWrite.fire(document)
