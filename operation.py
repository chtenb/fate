"""This module defines the class Operation."""
from .commandtools import Undoable
from .selection import Selection, Interval


class Operation(Undoable):

    """
    A container of modified content of a selection.
    Can be inverted such that the operation can be undone by applying the inverse.
    The members are `old_selection`, `old_content`, `new_content`.
    The property `new_selection` is only available after the operation
    has been applied.
    """

    def __init__(self, document, new_content=None, selection=None):
        selection = selection or document.selection
        self.old_selection = selection
        self.old_content = selection.content(document)
        try:
            self.new_content = new_content or self.old_content[:]
        except AttributeError:
            # new_content has been overriden
            # TODO neater fix for this
            pass

    def __str__(self):
        attributes = [('old_selection', self.old_selection),
                      ('computed new_selection', self.compute_new_selection()),
                      ('old_content', self.old_content),
                      ('new_content', self.new_content)]
        return '\n'.join([k + ': ' + str(v) for k, v in attributes])

    def compute_new_selection(self):
        """The selection containing the potential result of the operation."""
        beg = self.old_selection[0][0]
        end = beg + len(self.new_content[0])
        result = Selection(Interval(beg, end))
        for i in range(1, len(self.old_selection)):
            beg = end + self.old_selection[i][0] - self.old_selection[i - 1][1]
            end = beg + len(self.new_content[i])
            result.add(Interval(beg, end))
        return result

    def do(self, document):
        """Execute operation."""
        self._apply(document)

    def undo(self, document):
        """Undo operation."""
        self._apply(document, inverse=True)

    def _apply(self, document, inverse=False):
        """Apply self to the document."""
        # TODO remove underscores and clean up
        if inverse:
            old_selection = self.compute_new_selection()
            new_selection = self.old_selection
            new_content = self.old_content
            operation = Operation(document, new_content, old_selection)
        else:
            new_selection = self.compute_new_selection()
            old_selection = self.old_selection
            new_content = self.new_content
            operation = self

        #print(document.text)
        #print('old: ' + str(old_selection))
        #print('new: ' + str(new_selection))

        # Make sure the application of this operation is valid at this moment
        assert old_selection.isvalid(document)
        assert len(new_selection) == len(old_selection)
        assert len(new_content) == len(self.old_content)

<<<<<<< HEAD
        document.text.apply(document, operation)
=======
        partition = old_selection.partition(document)
        partition_content = [(in_selection, document.text[beg:end])
                             for in_selection, (beg, end) in partition]

        count = 0
        result = []
        for in_selection, string in partition_content:
            if in_selection:
                result.append(new_content[count])
                count += 1
            else:
                result.append(string)

        document.text = ''.join(result)
>>>>>>> fc815b38
        document.selection = new_selection
<|MERGE_RESOLUTION|>--- conflicted
+++ resolved
@@ -73,22 +73,5 @@
         assert len(new_selection) == len(old_selection)
         assert len(new_content) == len(self.old_content)
 
-<<<<<<< HEAD
         document.text.apply(document, operation)
-=======
-        partition = old_selection.partition(document)
-        partition_content = [(in_selection, document.text[beg:end])
-                             for in_selection, (beg, end) in partition]
-
-        count = 0
-        result = []
-        for in_selection, string in partition_content:
-            if in_selection:
-                result.append(new_content[count])
-                count += 1
-            else:
-                result.append(string)
-
-        document.text = ''.join(result)
->>>>>>> fc815b38
         document.selection = new_selection
