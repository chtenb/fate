"""This module defines the class Operation."""
from .commandtools import Undoable
from .selection import Selection, Interval


class Operation(Undoable):

    """
    A container of modified content of a selection.
    Can be inverted such that the operation can be undone by applying the inverse.
    The members are `oldselection`, `old_content`, `newcontent`.
    The property `newselection` is only available after the operation
    has been applied.
    """

    def __init__(self, document, newcontent=None, selection=None):
        selection = selection or document.selection
        self.oldselection = selection
        self.old_content = selection.content(document)
        try:
            self.newcontent = newcontent or self.old_content[:]
        except AttributeError:
            # newcontent has been overriden
            # TODO neater fix for this
            pass

    def __str__(self):
        attributes = [('oldselection', self.oldselection),
                      ('computed newselection', self.compute_newselection()),
                      ('old_content', self.old_content),
                      ('newcontent', self.newcontent)]
        return '\n'.join([k + ': ' + str(v) for k, v in attributes])

    def compute_newselection(self):
        """The selection containing the potential result of the operation."""
        beg = self.oldselection[0][0]
        end = beg + len(self.newcontent[0])
        result = Selection(Interval(beg, end))
        for i in range(1, len(self.oldselection)):
            beg = end + self.oldselection[i][0] - self.oldselection[i - 1][1]
            end = beg + len(self.newcontent[i])
            result.add(Interval(beg, end))
        return result

    def do(self, document):
        """Execute operation."""
        self._apply(document)

    def undo(self, document):
        """Undo operation."""
        self._apply(document, inverse=True)

    def _apply(self, document, inverse=False):
        """Apply self to the document."""
        # TODO remove underscores and clean up
        if inverse:
<<<<<<< HEAD
            old_selection = self.compute_new_selection()
            new_selection = self.old_selection
            new_content = self.old_content
            operation = Operation(document, new_content, old_selection)
        else:
            new_selection = self.compute_new_selection()
            old_selection = self.old_selection
            new_content = self.new_content
            operation = self
=======
            oldselection = self.compute_newselection()
            newselection = self.oldselection
            newcontent = self.old_content
        else:
            newselection = self.compute_newselection()
            oldselection = self.oldselection
            newcontent = self.newcontent
>>>>>>> 78679cb4

        #print(document.text)
        #print('old: ' + str(oldselection))
        #print('new: ' + str(newselection))

        # Make sure the application of this operation is valid at this moment
        oldselection.validate(document)
        assert len(newselection) == len(oldselection)
        assert len(newcontent) == len(self.old_content)

<<<<<<< HEAD
        document.text.apply(document, operation)
        document.selection = new_selection
=======
        partition = oldselection.partition(document)
        partition_content = [(in_selection, document.text[beg:end])
                             for in_selection, (beg, end) in partition]

        count = 0
        result = []
        for in_selection, string in partition_content:
            if in_selection:
                result.append(newcontent[count])
                count += 1
            else:
                result.append(string)

        document.text = ''.join(result)
        document.selection = newselection
>>>>>>> 78679cb4
<|MERGE_RESOLUTION|>--- conflicted
+++ resolved
@@ -16,7 +16,7 @@
     def __init__(self, document, newcontent=None, selection=None):
         selection = selection or document.selection
         self.oldselection = selection
-        self.old_content = selection.content(document)
+        self.oldcontent = selection.content(document)
         try:
             self.newcontent = newcontent or self.old_content[:]
         except AttributeError:
@@ -52,27 +52,16 @@
 
     def _apply(self, document, inverse=False):
         """Apply self to the document."""
-        # TODO remove underscores and clean up
         if inverse:
-<<<<<<< HEAD
-            old_selection = self.compute_new_selection()
-            new_selection = self.old_selection
-            new_content = self.old_content
-            operation = Operation(document, new_content, old_selection)
-        else:
-            new_selection = self.compute_new_selection()
-            old_selection = self.old_selection
-            new_content = self.new_content
-            operation = self
-=======
             oldselection = self.compute_newselection()
             newselection = self.oldselection
-            newcontent = self.old_content
+            newcontent = self.oldcontent
+            operation = Operation(document, newcontent, oldselection)
         else:
             newselection = self.compute_newselection()
             oldselection = self.oldselection
             newcontent = self.newcontent
->>>>>>> 78679cb4
+            operation = self
 
         #print(document.text)
         #print('old: ' + str(oldselection))
@@ -81,25 +70,7 @@
         # Make sure the application of this operation is valid at this moment
         oldselection.validate(document)
         assert len(newselection) == len(oldselection)
-        assert len(newcontent) == len(self.old_content)
+        assert len(newcontent) == len(self.oldcontent)
 
-<<<<<<< HEAD
         document.text.apply(document, operation)
-        document.selection = new_selection
-=======
-        partition = oldselection.partition(document)
-        partition_content = [(in_selection, document.text[beg:end])
-                             for in_selection, (beg, end) in partition]
-
-        count = 0
-        result = []
-        for in_selection, string in partition_content:
-            if in_selection:
-                result.append(newcontent[count])
-                count += 1
-            else:
-                result.append(string)
-
-        document.text = ''.join(result)
         document.selection = newselection
->>>>>>> 78679cb4
