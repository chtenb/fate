--- conflicted
+++ resolved
@@ -44,11 +44,7 @@
 
     def do(self, document):
         """Execute operation."""
-<<<<<<< HEAD
         self._apply(document)
-=======
-        self._apply(session)
->>>>>>> 3d8421d6
 
     def undo(self, document):
         """Undo operation."""
@@ -74,26 +70,6 @@
         assert len(new_selection) == len(old_selection)
         assert len(new_content) == len(self.old_content)
 
-<<<<<<< HEAD
-        partition = old_selection.partition(document)
-        partition_content = [(in_selection, document.text[beg:end])
-                             for in_selection, (beg, end) in partition]
-
-        count = 0
-        result = []
-        for in_selection, string in partition_content:
-            if in_selection:
-                result.append(new_content[count])
-                count += 1
-            else:
-                result.append(string)
-
-        document.text = ''.join(result)
+        document.text.apply(self)
         document.selection = new_selection
-=======
-        session.text.apply(self)
-
-        session.selection_mode = modes.SELECT
-        session.selection = new_selection
-        session.OnTextChanged.fire(session)
->>>>>>> 3d8421d6
+        document.OnTextChanged.fire(document)
