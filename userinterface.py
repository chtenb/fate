"""
This module contains the abstract base class for userinterfaces.
A userinterface should subclass this.
"""
from collections import deque
from .event import Event

class UserInterface:

    """Abstract base class for userinteraces. """

    def __init__(self, document):
        self.document = document
        self.inputqueue = deque()
        self.OnUserInput = Event()

    def touch(self):
        """
        Must be an atomic operation which forces a redraw of the screen.
        E.g. it should set a boolean somewhere such that the drawing thread notices
        that a redraw is required.
        """
        raise NotImplementedError("An abstract method is not callable.")

    def notify(self, message):
        """
        Notify the user with the given message.
        """
        raise NotImplementedError("An abstract method is not callable.")

    def prompt(self, prompt_string='>'):
        """
        Prompt the user for an input string.
        """
        raise NotImplementedError("An abstract method is not callable.")

    def _getuserinput(self):
        """
        Get the next input from the user.
        This can either be a key (in string representation) or a command.
        """
        raise NotImplementedError("An abstract method is not callable.")

    def getinput(self):
        """
        Pop and return the first object from the input queue.
        """
        if not self.inputqueue:
            self.inputqueue.appendleft(self._getuserinput())
        result = self.inputqueue.pop()
        self.OnUserInput.fire(self, result)
        return result

<<<<<<< HEAD
    #def prompt(self, prompt_string='>'):
        #"""
        #Prompt the user for an input string.
        #"""
        #raise NotImplementedError("An abstract method is not callable.")
=======
    def peekinput(self):
        """
        Return the first object from the input queue.
        """
        if not self.inputqueue:
            self.inputqueue.appendleft(self._getuserinput())
        return self.inputqueue[-1]
>>>>>>> 3fdbd32a

    def getkey(self):
        """
        Get character typed by user.
        Returns Cancel if interrupted by a command.
        """
        userinput = self.peekinput()
        if type(userinput) == str:
            return self.getinput()
        else:
            return 'Cancel'

    def feedinput(self, userinput):
        self.inputqueue.appendleft(userinput)
<|MERGE_RESOLUTION|>--- conflicted
+++ resolved
@@ -28,12 +28,6 @@
         """
         raise NotImplementedError("An abstract method is not callable.")
 
-    def prompt(self, prompt_string='>'):
-        """
-        Prompt the user for an input string.
-        """
-        raise NotImplementedError("An abstract method is not callable.")
-
     def _getuserinput(self):
         """
         Get the next input from the user.
@@ -51,13 +45,12 @@
         self.OnUserInput.fire(self, result)
         return result
 
-<<<<<<< HEAD
     #def prompt(self, prompt_string='>'):
         #"""
         #Prompt the user for an input string.
         #"""
         #raise NotImplementedError("An abstract method is not callable.")
-=======
+
     def peekinput(self):
         """
         Return the first object from the input queue.
@@ -65,7 +58,6 @@
         if not self.inputqueue:
             self.inputqueue.appendleft(self._getuserinput())
         return self.inputqueue[-1]
->>>>>>> 3fdbd32a
 
     def getkey(self):
         """
