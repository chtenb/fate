"""
This module contains functionality for navigation/browsing through text without selecting.

Variable name meanings:
eol: end-of-line
bol: beginning-of-line
eowl: end-of-wrapped-line (last character in the wrapped line)
bowl: beginning-of-wrapped-line (first character in the wrapped line)
eof: end-of-file (last character in the file)
bof: beginning-of-file, i.e. 0

It is important to note that a line ending is always counted in the line it ends.
Newline character are really thought of as end-of-line characters.
<<<<<<< HEAD
=======
Thus, when talking about end-of-wrapped-lines, it indeed makes sense to designate this to
be the last character in the wrapped line.
Although this goes against the normal convention that end positions are exclusive, it
appears to have edge-case benefits to deviate from this when talking about line endings.
>>>>>>> 35836930
"""
from math import ceil
from logging import debug
from . import commands

from .contract import pre, post


def movehalfpagedown(doc):
    """Move half a page down."""
    # TODO: this doesn't count with viewtext
    width, height = doc.ui.viewport_size
    offset = doc.ui.viewport_offset
    new_offset = move_n_wrapped_lines_down(doc.text, width, offset, height // 2)
    doc.ui.viewport_offset = new_offset
commands.movehalfpagedown = movehalfpagedown


def movehalfpageup(doc):
    """Move half a page down."""
    # TODO: this doesn't count with viewtext
    width, height = doc.ui.viewport_size
    offset = doc.ui.viewport_offset
    new_offset = move_n_wrapped_lines_up(doc.text, width, offset, height // 2)
    doc.ui.viewport_offset = new_offset
commands.movehalfpageup = movehalfpageup


def movepagedown(doc):
    """Move a page down."""
    # TODO: this doesn't count with viewtext
    width, height = doc.ui.viewport_size
    offset = doc.ui.viewport_offset
    new_offset = move_n_wrapped_lines_down(doc.text, width, offset, height)
    doc.ui.viewport_offset = new_offset
commands.movepagedown = movepagedown


def movepageup(doc):
    """Move a page up."""
    # TODO: this doesn't count with viewtext
    width, height = doc.ui.viewport_size
    offset = doc.ui.viewport_offset
    new_offset = move_n_wrapped_lines_up(doc.text, width, offset, height)
    doc.ui.viewport_offset = new_offset
commands.movepageup = movepageup


def is_position_visible(doc, pos):
    """
    Determine whether position is visible on screen.
    Uses doc.ui.viewport properties and doc.view to determine answer.
    """
    return NotImplemented


def center_around_selection(doc):
    """Center offset around last interval of selection."""
    # TODO: this doesn't count with viewtext
    width, height = doc.ui.viewport_size
    pos = doc.selection[-1][1]
    center = max(0, min(pos, len(doc.text) - 1))
    debug('Viewport height: {}, center: {}'.format(height, center))

    offset = move_n_wrapped_lines_up(doc.text, width, center, height // 2)
    doc.ui.viewport_offset = offset


#
# line translation functionality
#


def count_wrapped_lines(text, max_width, interval=None):
    if interval:
        beg, end = interval
        text = text[beg:end]
    return sum(ceil(max(1, len(line)) / max_width) for line in text.splitlines())


def count_newlines(text, interval):
    beg, end = interval
    return text.count('\n', beg, end)


def beg_of_wrapped_line(text, max_width, pos):
    """
    Return the beginning of the wrapped line that pos is in.
    """
    previous_eol = text.rfind('\n', 0, pos)
    bol = previous_eol + 1
    nr_wrapped_lines_before = (pos - bol) // max_width
    bowl = bol + nr_wrapped_lines_before * max_width
    assert count_newlines(text, (bol, bowl)) == 0
    return bowl


def move_n_wrapped_lines_up_pre(text, max_width, start, n):
    assert max_width > 0
    assert 0 <= start < len(text)
    assert n >= 0


def move_n_wrapped_lines_up_post(result, text, max_width, start, n):
    assert start - result <= n * max_width + max_width
    assert count_newlines(text, (result, start)) <= n
    assert count_wrapped_lines(text, max_width, (result, start)) <= n + 1
    assert 0 <= result <= len(text)


@pre(move_n_wrapped_lines_up_pre)
@post(move_n_wrapped_lines_up_post)
def move_n_wrapped_lines_up(text: str, max_width: int, start: int, n: int):
    """
    Return the first position in the line which ends with the nth
    wrapped end-of-line counting back from start (exclusive).

    In other words, return position right after the (n+1)th wrapped end-of-line,
    counting back from position start (exclusive).
    If there are less than n+1 wrapped end-of-lines before start, return 0.

<<<<<<< HEAD
    The reason that we do not return the position of the wrapped end-of-line itself,
    is because the virtual end-of-lines that emerge from the wrapping do not correspond to
    a character in the text and thus do not have a position.

=======
>>>>>>> 35836930
    W.r.t. the max_width we count an eol as a character belonging to the line it
    ends.

    Raises AssertionException if preconditions do not hold.
    Should not raise other exceptions.
    """
    # We want to start a the beginning of the current wrapped line that start is in
    bowl = beg_of_wrapped_line(text, max_width, start)
    while n > 0 and bowl > 0:
        bowl = beg_of_wrapped_line(text, max_width, bowl - 1)
        n -= 1

    return bowl

def end_of_wrapped_line(text, max_width, pos):
    """
    Return the end of the wrapped line that pos is in.
    An eol is counted in the line it ends, so if pos is an eol, the eol is returned.
    """
    bowl = beg_of_wrapped_line(text, max_width, pos)
    eol = text.find('\n', pos)
    if eol == -1:
        eol = len(text) - 1

    remaining_line_length = eol - bowl + 1 # eol inclusive
    if remaining_line_length > max_width:
        return bowl + max_width - 1 # Don't count bowl twice
    else:
        return eol

def move_n_wrapped_lines_down_pre(text, max_width, start, n):
    assert max_width > 0
    assert 0 <= start < len(text)
    assert n >= 0


def move_n_wrapped_lines_down_post(result, text, max_width, start, n):
    assert result - start <= n * max_width
    assert count_newlines(text, (start, result)) <= n
    assert count_wrapped_lines(text, max_width, (start, result)) <= n + 1
    assert 0 <= result <= len(text)


@pre(move_n_wrapped_lines_down_pre)
@post(move_n_wrapped_lines_down_post)
def move_n_wrapped_lines_down(text: str, max_width: int, start: int, n: int):
    """
    Return position right after the nth wrapped end-of-line,
    i.e. the first position of the (n+1)th wrapped line,
    counting from position start (inclusive).
    If there are less than n wrapped end-of-lines after start,
    or there are no characters after the nth end-of-line,
    return the first position of the last wrapped lined.

<<<<<<< HEAD
    The reason that we do not return the position of the wrapped end-of-line itself,
    is because the virtual end-of-lines that emerge from the wrapping do not correspond to
    a character in the text and thus do not have a position.

=======
>>>>>>> 35836930
    W.r.t. the max_width we count an eol as a character belonging to the line it
    ends.

    Raises AssertionException if preconditions do not hold.
    Should not raise other exceptions.
    """
    # We want to start at the end of the current wrapped line that start is in
    eowl = end_of_wrapped_line(text, max_width, start)
    eof = len(text) - 1
    while n > 0 and eowl < eof:
        eowl = end_of_wrapped_line(text, max_width, eowl + 1)
        n -= 1

    return beg_of_wrapped_line(text, max_width, eowl)


def coord_to_position(line, column, text, crop=False):
    pos = 0
    while line > 1:  # line numbers start with 1
        eol = text.find('\n', pos)
        if eol == -1:
            if crop:
                return len(text) - 1
            raise ValueError('Line number reaches beyond text.')

        pos = eol + 1
        line -= 1

    pos += column - 1  # column numbers start with 1
    if pos >= len(text) and not crop:
        raise ValueError('Column number reaches beyond text.')
    pos = min(pos, len(text) - 1)

    #assert (line, column) == position_to_coord(pos, text)
    return pos


def position_to_coord(pos, text):
    if pos >= len(text):
        raise ValueError('Position reaches beyond text.')

    i = 0  # First character of current line
    line = 1  # Line numbers start with 1
    while i < pos:
        eol = text.find('\n', i)
        if eol >= pos:
            break
        else:
            line += 1
            i = eol + 1
    column = pos - i + 1  # Column numbers start with 1

    assert pos == coord_to_position(line, column, text)
    return line, column<|MERGE_RESOLUTION|>--- conflicted
+++ resolved
@@ -11,13 +11,10 @@
 
 It is important to note that a line ending is always counted in the line it ends.
 Newline character are really thought of as end-of-line characters.
-<<<<<<< HEAD
-=======
 Thus, when talking about end-of-wrapped-lines, it indeed makes sense to designate this to
 be the last character in the wrapped line.
 Although this goes against the normal convention that end positions are exclusive, it
 appears to have edge-case benefits to deviate from this when talking about line endings.
->>>>>>> 35836930
 """
 from math import ceil
 from logging import debug
@@ -139,13 +136,10 @@
     counting back from position start (exclusive).
     If there are less than n+1 wrapped end-of-lines before start, return 0.
 
-<<<<<<< HEAD
     The reason that we do not return the position of the wrapped end-of-line itself,
     is because the virtual end-of-lines that emerge from the wrapping do not correspond to
     a character in the text and thus do not have a position.
 
-=======
->>>>>>> 35836930
     W.r.t. the max_width we count an eol as a character belonging to the line it
     ends.
 
@@ -200,13 +194,10 @@
     or there are no characters after the nth end-of-line,
     return the first position of the last wrapped lined.
 
-<<<<<<< HEAD
     The reason that we do not return the position of the wrapped end-of-line itself,
     is because the virtual end-of-lines that emerge from the wrapping do not correspond to
     a character in the text and thus do not have a position.
 
-=======
->>>>>>> 35836930
     W.r.t. the max_width we count an eol as a character belonging to the line it
     ends.
 
