--- conflicted
+++ resolved
@@ -1,13 +1,8 @@
 from unittest import TestCase
 from ..navigation import (move_n_wrapped_lines_down, move_n_wrapped_lines_up,
-<<<<<<< HEAD
-                          beg_of_wrapped_line, count_wrapped_lines)
-from ..selection import Interval
-=======
                           beg_of_wrapped_line, end_of_wrapped_line, count_wrapped_lines)
 from ..selection import Interval
 
->>>>>>> 35836930
 
 class TestNavigation(TestCase):
 
@@ -43,8 +38,6 @@
         width = 4
         self.assertEqual(count_wrapped_lines(text, width, interval), 4)
 
-<<<<<<< HEAD
-=======
     def test_end_of_wrapped_line(self):
         f = end_of_wrapped_line
         text = '123\n123\n123\n'
@@ -67,7 +60,6 @@
         for width in range(1, 12):
             self.assertEqual(f(text, width, 0), min(width, len(text)) - 1)
 
->>>>>>> 35836930
     def test_beg_of_wrapped_line(self):
         f = beg_of_wrapped_line
         text = '123\n123\n123\n'
